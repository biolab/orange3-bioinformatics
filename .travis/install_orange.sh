--- conflicted
+++ resolved
@@ -3,11 +3,7 @@
 if [ ${ORANGE_INSTALL} == "source" ];
 then
     echo "Orange install for source"
-<<<<<<< HEAD
-    pip install --no-deps https://github.com/PrimozGodec/biolab/archive/master.zip
-=======
-    pip install --no-deps https://github.com/PrimozGodec/orange3/archive/test-tsne-import.zip
->>>>>>> 5829b2a4
+    pip install --no-deps https://github.com/biolab/Orange3/archive/master.zip
 else
     echo "Orange install for conda"
     conda install orange3
