import io
from enum import IntEnum
<<<<<<< HEAD
from typing import Any, Dict, List, Tuple, Optional
=======
from typing import Any, Dict, List, Optional
>>>>>>> a1b575af
from datetime import datetime
from collections import defaultdict

import pandas as pd
from resdk.resources.data import Data
from dateutil.relativedelta import relativedelta
from resdk.resources.sample import Sample

from AnyQt.QtCore import (
    Qt,
    QSize,
    QObject,
    QAbstractAnimation,
    QPropertyAnimation,
    QParallelAnimationGroup,
    pyqtSignal,
)
from AnyQt.QtWidgets import (
    QFrame,
    QLabel,
    QDialog,
    QComboBox,
    QLineEdit,
    QTableView,
    QHBoxLayout,
    QHeaderView,
    QPushButton,
    QScrollArea,
    QSizePolicy,
    QToolButton,
    QVBoxLayout,
    QAbstractItemView,
)

from Orange.data import Table, Domain, StringVariable
from Orange.widgets import gui, widget, settings
from Orange.widgets.widget import Msg, Output, StateInfo, OWComponent
from Orange.data.pandas_compat import table_from_frame
from Orange.widgets.utils.concurrent import TaskState, ConcurrentWidgetMixin
from Orange.widgets.utils.itemmodels import PyTableModel

from orangecontrib.bioinformatics.resolwe import ResolweAPI, ResolweAuthException, connect
from orangecontrib.bioinformatics.ncbi.gene import GeneMatcher
from orangecontrib.bioinformatics.preprocess import ZScore, LogarithmicScale, QuantileTransform, QuantileNormalization
from orangecontrib.bioinformatics.ncbi.taxonomy import species_name_to_taxid
from orangecontrib.bioinformatics.resolwe.resapi import DEFAULT_URL, RESOLWE_URLS, SAMPLE_DESCRIPTOR_LABELS
from orangecontrib.bioinformatics.widgets.utils.data import TableAnnotation

PAST_HOUR = relativedelta(hours=-1)
PAST_DAY = relativedelta(days=-1)
PAST_WEEK = relativedelta(weeks=-1)
PAST_MONTH = relativedelta(months=-1)


class FilterByDateModified(IntEnum):
    any_time = 0
    past_hour = 1
    past_day = 2
    past_week = 3
    past_month = 4

    @staticmethod
    def values():
        now = datetime.now()
        return [None, now + PAST_HOUR, now + PAST_DAY, now + PAST_WEEK, now + PAST_MONTH]

    @staticmethod
    def labels():
        return ['Any time', 'Past hour', 'Past 24 hours', 'Past week', 'Past month']


class SortBy(IntEnum):
    relevance = 0
    name_a_to_z = 1
    name_z_to_a = 2
    contributor_a_to_z = 3
    contributor_z_to_a = 4
    newest_first = 5
    oldest_first = 6

    @staticmethod
    def values():
        return ['', 'name', '-name', 'contributor__last_name', '-contributor__last_name', '-modified', 'modified']

    @staticmethod
    def labels():
        return [
            'Relevance',
            'Name A-Z',
            'Name Z-A',
            'Contributor A-Z',
            'Contributor Z-A',
            'Date modified (newest first)',
            'Date modified (oldest first)',
        ]


class ItemsPerPage(IntEnum):
    min = 0
    med = 1
    max = 2

    @staticmethod
    def values():
        return [20, 50, 100]


class QuantileTransformDist(IntEnum):
    normal = 0
    uniform = 1

    @staticmethod
    def values():
        return ['normal', 'uniform']


class TableHeader(IntEnum):
    id = 0
    slug = 1
    name = 2
    samples = 3
    species = 4
    created = 5
    modified = 6
    contributor = 7
    description = 8
    tags = 9

    @staticmethod
    def labels():
        return [
            'Id',
            'Slug',
            'Name',
            'Samples',
            'Species',
            'Created',
            'Modified',
            'Contributor',
            'Description',
            'Tags',
        ]


class CollapsibleFilterComponent(OWComponent, QObject):
    options_changed = pyqtSignal()

    filter_by_full_text: str = settings.Setting('', schema_only=True)
    filter_by_name: str = settings.Setting('', schema_only=True)
    filter_by_contrib: str = settings.Setting('', schema_only=True)
    filter_by_owner: str = settings.Setting('', schema_only=True)
    filter_by_modified: int = settings.Setting(FilterByDateModified.any_time, schema_only=True)
    sort_by: int = settings.Setting(SortBy.newest_first, schema_only=True)

    FILTER_FULL_TEXT_LABEL = 'Search'
    TOGGLE_BTN_LABEL = 'Narrow your search'
    FILTER_NAME_LABEL = 'Filter by name'
    FILTER_CONTRIB_LABEL = 'Filter by contributor'
    FILTER_OWNER_LABEL = 'Filter by owner'
    FILTER_MODIFIED_LABEL = 'Filter by date modified'
    SORTING_LABEL = 'Sorting'

    def __init__(self, parent_widget, parent_component):
        QObject.__init__(self)
        OWComponent.__init__(self, widget=parent_widget)

        box = gui.widgetBox(parent_component, margin=0)

        self.filter_full_text = gui.lineEdit(
            box,
            self,
            'filter_by_full_text',
            label=self.FILTER_FULL_TEXT_LABEL,
            callback=self.on_filter_full_text_changed,
        )

        self.toggle_animation = QParallelAnimationGroup()
        self.toggle_button = QToolButton()
        self.toggle_button.setCheckable(True)
        self.toggle_button.setChecked(False)
        self.toggle_button.setToolButtonStyle(Qt.ToolButtonTextBesideIcon)
        self.toggle_button.setArrowType(Qt.RightArrow)
        self.toggle_button.setText(self.TOGGLE_BTN_LABEL)
        self.toggle_button.setStyleSheet('QToolButton {border: none; padding-top: 5px; }')
        self.toggle_button.setIconSize(QSize(15, 15))
        self.toggle_button.pressed.connect(self.on_toggle)

        self.collapsible_components = QScrollArea()
        self.collapsible_components.setMaximumHeight(0)
        self.collapsible_components.setMinimumHeight(0)
        self.collapsible_components.setSizePolicy(QSizePolicy.Expanding, QSizePolicy.Fixed)
        self.collapsible_components.setFrameShape(QFrame.NoFrame)

        box.layout().addWidget(self.toggle_button)
        box.layout().addWidget(self.collapsible_components)

        self.toggle_animation.addAnimation(QPropertyAnimation(box, b"minimumHeight"))
        self.toggle_animation.addAnimation(QPropertyAnimation(box, b"maximumHeight"))
        self.toggle_animation.addAnimation(QPropertyAnimation(self.collapsible_components, b"maximumHeight"))

        layout = QHBoxLayout()
        left_box = gui.widgetBox(None, self, margin=0, flat=True)
        mid_box = gui.widgetBox(None, self, margin=0, flat=True)
        right_box = gui.widgetBox(None, self, margin=0, flat=True)

        self.filter_name = gui.lineEdit(
            left_box, self, 'filter_by_name', label=self.FILTER_NAME_LABEL, callback=self.on_filter_changed, addSpace=5
        )
        self.filter_contrib = gui.lineEdit(
            mid_box,
            self,
            'filter_by_contrib',
            label=self.FILTER_CONTRIB_LABEL,
            callback=self.on_filter_changed,
            addSpace=5,
        )
        self.filter_owner = gui.lineEdit(
            right_box,
            self,
            'filter_by_owner',
            label=self.FILTER_OWNER_LABEL,
            callback=self.on_filter_changed,
            addSpace=5,
        )
        self.filter_modified = gui.comboBox(
            left_box,
            self,
            'filter_by_modified',
            label=self.FILTER_MODIFIED_LABEL,
            callback=self.on_filter_changed,
            items=FilterByDateModified.labels(),
        )
        self.sorting = gui.comboBox(
            mid_box, self, 'sort_by', label=self.SORTING_LABEL, callback=self.on_filter_changed, items=SortBy.labels()
        )

        gui.rubber(left_box)
        gui.rubber(mid_box)
        gui.rubber(right_box)
        layout.addWidget(left_box)
        layout.addWidget(mid_box)
        layout.addWidget(right_box)
        self.collapsible_components.setLayout(layout)

        collapsed_height = box.layout().sizeHint().height() - self.collapsible_components.maximumHeight()
        content_height = layout.sizeHint().height()

        for i in range(self.toggle_animation.animationCount()):
            animation = self.toggle_animation.animationAt(i)
            animation.setDuration(100)
            animation.setStartValue(collapsed_height)
            animation.setEndValue(collapsed_height + content_height)

        content_animation = self.toggle_animation.animationAt(self.toggle_animation.animationCount() - 1)
        content_animation.setDuration(100)
        content_animation.setStartValue(0)
        content_animation.setEndValue(content_height)

    def on_toggle(self):
        """ Start animation """
        checked = self.toggle_button.isChecked()
        self.toggle_button.setArrowType(Qt.DownArrow if not checked else Qt.RightArrow)
        self.toggle_animation.setDirection(QAbstractAnimation.Forward if not checked else QAbstractAnimation.Backward)
        self.toggle_animation.start()

    def on_filter_full_text_changed(self):
        self.sort_by = SortBy.relevance if self.filter_full_text else SortBy.newest_first
        self.on_filter_changed()

    def on_filter_changed(self):
        self.options_changed.emit()


class PaginationComponent(OWComponent, QObject):
    options_changed = pyqtSignal()

    items_per_page: int = settings.Setting(ItemsPerPage.min, schema_only=True)
    current_page: int = settings.Setting(1, schema_only=True)
    offset: int = settings.Setting(0, schema_only=True)

    PAGE_LIMIT_LABEL = 'Items per page  '

    def __init__(self, parent_widget, parent_component):
        QObject.__init__(self)
        OWComponent.__init__(self, widget=parent_widget)

        box = gui.widgetBox(parent_component, orientation=Qt.Horizontal)

        self.page_limit = gui.radioButtons(
            box,
            self,
            'items_per_page',
            [str(val) for val in ItemsPerPage.values()],
            orientation=Qt.Horizontal,
            callback=self.on_limit_changed,
            label=self.PAGE_LIMIT_LABEL,
        )

        self.page_left_btn = QToolButton()
        self.page_left_btn.setStyleSheet('QToolButton {border: none;}')
        self.page_left_btn.setArrowType(Qt.LeftArrow)
        self.page_left_btn.pressed.connect(self.left_btn_pressed)

        self.offset_label = gui.label(None, self, str(self.current_page), labelWidth=15)
        self.offset_label.setAlignment(Qt.AlignCenter)

        self.page_right_btn = QToolButton()
        self.page_right_btn.setStyleSheet('QToolButton {border: none;}')
        self.page_right_btn.setArrowType(Qt.RightArrow)
        self.page_right_btn.pressed.connect(self.right_btn_pressed)

        parent_widget.pagination_availability.connect(self._handle_paginate_buttons)

        box.layout().addStretch(1)
        box.layout().addWidget(self.page_left_btn)
        box.layout().addWidget(self.offset_label)
        box.layout().addWidget(self.page_right_btn)

    def _handle_paginate_buttons(self, next_page: bool, previous_page: bool):
        self.page_left_btn.setEnabled(previous_page)
        self.page_right_btn.setEnabled(next_page)

    def reset_pagination(self):
        self.offset = 0
        self.current_page = 1
        self.offset_label.setText(str(self.current_page))

    def left_btn_pressed(self):
        new_offset = self.offset - ItemsPerPage.values()[self.items_per_page]

        if new_offset >= 0:
            self.current_page -= 1
            self.offset = new_offset
            self.offset_label.setText(str(self.current_page))

        self.options_changed.emit()

    def right_btn_pressed(self):
        self.current_page += 1
        self.offset += ItemsPerPage.values()[self.items_per_page]
        self.offset_label.setText(str(self.current_page))
        self.options_changed.emit()

    def on_limit_changed(self):
        self.reset_pagination()
        self.options_changed.emit()


class NormalizationComponent(OWComponent, QObject):
    """ Gene expression normalization component """

    options_changed = pyqtSignal()

    quantile_norm: bool
    quantile_norm = settings.Setting(False, schema_only=True)

    log_norm: bool
    log_norm = settings.Setting(True, schema_only=True)

    z_score_norm: bool
    z_score_norm = settings.Setting(False, schema_only=True)

    z_score_axis: int
    z_score_axis = settings.Setting(0, schema_only=True)

    quantile_transform: bool
    quantile_transform = settings.Setting(False, schema_only=True)

    quantile_transform_axis: int
    quantile_transform_axis = settings.Setting(0, schema_only=True)

    quantile_transform_dist: int
    quantile_transform_dist = settings.Setting(0, schema_only=True)

    BOX_TITLE = 'Normalization'
    QUANTILE_NORM_LABEL = 'Quantile normalization'
    LOG_NORM_LABEL = 'Log2(x+1)'
    Z_SCORE_LABEL = 'Z-score'
    QUANTILE_TRANSFORM_LABEL = 'Quantile transform'

    def __init__(self, parent_widget, parent_component):
        QObject.__init__(self)
        OWComponent.__init__(self, widget=parent_widget)

        box = gui.widgetBox(parent_component, self.BOX_TITLE)
        gui.checkBox(box, self, 'quantile_norm', self.QUANTILE_NORM_LABEL, callback=self.options_changed.emit)
        gui.checkBox(box, self, 'log_norm', self.LOG_NORM_LABEL, callback=self.options_changed.emit)
        gui.checkBox(box, self, 'z_score_norm', self.Z_SCORE_LABEL, callback=self.on_z_score_selected)
        self.z_score_axis_btn = gui.radioButtons(
            gui.indentedBox(box),
            self,
            'z_score_axis',
            btnLabels=['columns', 'rows'],
            callback=self.options_changed.emit,
            orientation=Qt.Horizontal,
        )
        self.z_score_axis_btn.setHidden(not bool(self.z_score_norm))

        gui.checkBox(
            box,
            self,
            'quantile_transform',
            self.QUANTILE_TRANSFORM_LABEL,
            callback=self.on_quantile_transform_selected,
        )
        self.quantile_transform_axis_btn = gui.radioButtons(
            gui.indentedBox(box),
            self,
            'quantile_transform_axis',
            btnLabels=['columns', 'rows'],
            callback=self.options_changed.emit,
            orientation=Qt.Horizontal,
        )
        self.quantile_transform_dist_btn = gui.radioButtons(
            gui.indentedBox(box),
            self,
            'quantile_transform_dist',
            btnLabels=QuantileTransformDist.values(),
            callback=self.options_changed.emit,
            orientation=Qt.Horizontal,
        )

        self.quantile_transform_axis_btn.setHidden(not bool(self.quantile_transform))
        self.quantile_transform_dist_btn.setHidden(not bool(self.quantile_transform))

    def on_z_score_selected(self):
        self.z_score_axis_btn.setHidden(not bool(self.z_score_norm))
        self.options_changed.emit()

    def on_quantile_transform_selected(self):
        self.quantile_transform_axis_btn.setHidden(not bool(self.quantile_transform))
        self.quantile_transform_dist_btn.setHidden(not bool(self.quantile_transform))
        self.options_changed.emit()


class SignInForm(QDialog):
    def __init__(self, flags, *args, **kwargs):
        super().__init__(flags, *args, **kwargs)
        self.setWindowTitle('Sign in')
        self.setFixedSize(400, 250)

        self.server_cb_label = QLabel('Server *')
        self.server_cb = QComboBox(self)
        self.server_cb.addItems(RESOLWE_URLS)
        self.server_cb.setEditable(True)

        self.username_label = QLabel('Username *')
        self.username_line_edit = QLineEdit(self)
        self.username_line_edit.setPlaceholderText('Enter correct username')
        self.username_line_edit.returnPressed.connect(self.sign_in)
        self.username_line_edit.textChanged.connect(self.handle_sign_in_btn)

        self.password_label = QLabel('Password *')
        self.password_line_edit = QLineEdit(self)
        self.password_line_edit.setPlaceholderText('Enter correct password')
        self.password_line_edit.returnPressed.connect(self.sign_in)
        self.password_line_edit.textChanged.connect(self.handle_sign_in_btn)
        self.password_line_edit.setEchoMode(QLineEdit.Password)

        self.sign_in_btn = QPushButton('Sign in', self)
        self.sign_in_btn.setDisabled(True)
        self.sign_in_btn.clicked.connect(self.sign_in)

        self.error_msg = QLabel('Unable to log in with provided credentials.')
        self.error_msg.setStyleSheet('color:red')
        self.error_msg.hide()

        layout = QVBoxLayout(self)
        layout.addWidget(self.server_cb_label)
        layout.addWidget(self.server_cb)
        layout.addWidget(self.username_label)
        layout.addWidget(self.username_line_edit)
        layout.addWidget(self.password_label)
        layout.addWidget(self.password_line_edit)
        layout.addWidget(self.error_msg)
        layout.addStretch()
        layout.addWidget(self.sign_in_btn)

        self.resolwe_instance = None

    def handle_sign_in_btn(self):
        self.sign_in_btn.setEnabled(
            True if self.username_line_edit.text() and self.password_line_edit.text() else False
        )

    def sign_in(self):
        self.server_cb_label.setStyleSheet(None)
        self.username_label.setStyleSheet(None)
        self.password_label.setStyleSheet(None)
        self.error_msg.hide()

        server = self.server_cb.currentText()
        username = self.username_line_edit.text()
        password = self.password_line_edit.text()

        if not server:
            self.server_cb_label.setStyleSheet('color:red')
            return

        if not username:
            self.username_label.setStyleSheet('color:red')
            return

        if not password:
            self.password_label.setStyleSheet('color:red')
            return

        try:
            self.resolwe_instance = connect(username, password, url=server)
        except ResolweAuthException:
            self.error_msg.show()
            return

        self.accept()


class GenialisExpressionsModel(PyTableModel):
    def __init__(self, parent_widget, *args, **kwargs):
        super().__init__(*args, **kwargs)
        self.parent = parent_widget

    def flags(self, index):
        """
        Disable the row selection by clicking on the first column.
        """
        return Qt.ItemIsEnabled if index.column() == 0 else Qt.ItemIsEnabled | Qt.ItemIsSelectable

    def data(self, index, role=Qt.DisplayRole):
        if not index.isValid():
            return

        row, column = self.mapToSourceRows(index.row()), index.column()

        role_value = self._roleData.get(row, {}).get(column, {}).get(role)
        if role_value is not None:
            return role_value

        try:
            value = self[row][column]
            tag = self[row][TableHeader.tags]
            slug = self[row][TableHeader.slug]
            url = f'{self.parent.res.url}/{tag}/search/collection/{slug}'
        except IndexError:
            return

        if role == Qt.DisplayRole:
            if isinstance(value, datetime):
                return str(value.date().strftime('%m/%d/%Y'))
            elif column == TableHeader.description:
                if value:
                    return f'{str(value[:100])} ...'
            return str(value)

        elif role == Qt.ToolTipRole:
            if isinstance(value, datetime):
                return str(value.strftime('%b %d, %Y %H:%M'))
            if tag and column == TableHeader.id:
                return url
            return str(value)

        # elif role == Qt.TextAlignmentRole and isinstance(value, Number):
        #     return Qt.AlignRight | Qt.AlignVCenter

        elif role == gui.LinkRole:
            if tag:
                return url

    def set_data(self, collections: List[Dict[str, str]], col_to_species: Dict[str, str]):
        def model_row(collection: Dict[str, str]) -> List[Any]:
            first_name = collection.get('contributor', {}).get('first_name', '')
            last_name = collection.get('contributor', {}).get('last_name', '')
            user_name = collection.get('contributor', {}).get('username', '')
            contributor = f'{first_name} {last_name}'.strip()

            tags = collection.get('tags', [])
            tags = [tag for tag in tags if 'community' in tag]
            if len(tags) == 1:
                _, tag = tags[0].split(':')
            else:
                tag = ''

            return [
                collection['id'],
                collection.get('slug', ''),
                collection.get('name', ''),
                collection.get('entity_count', ''),
                col_to_species.get(collection['id'], ''),
                datetime.strptime(collection.get('created', ''), '%Y-%m-%dT%H:%M:%S.%f%z'),
                datetime.strptime(collection.get('modified', ''), '%Y-%m-%dT%H:%M:%S.%f%z'),
                contributor if contributor else user_name,
                collection.get('description', ''),
                tag,
            ]

        self.wrap([model_row(result) for result in collections])


def runner(res: ResolweAPI, data_objects: List[Data], exp_type: str, species: str, state: TaskState) -> Table:
    data_frames = []
    metadata = defaultdict(list)

    def parse_sample_descriptor(sample: Sample) -> None:
        general = sample.descriptor.get('general', {})

        for label in SAMPLE_DESCRIPTOR_LABELS:
            metadata[label].append([general.get(label, '')])

        metadata['sample_name'].append([sample.name])

    if exp_type != 'rc':
        output_field = 'exp'
        data_objects = [obj for obj in data_objects if obj.output['exp_type'] == exp_type]
    else:
        output_field = 'rc'

    step, steps = 0, len(data_objects) + 3

    def set_progress():
        nonlocal step
        step += 1
        state.set_progress_value(100 * (step / steps))

    state.set_status('Downloading ...')
    for data_object in data_objects:
        set_progress()
        parse_sample_descriptor(data_object.sample)
        metadata['expression_type'].append([exp_type.upper()])

        response = res.get_expressions(data_object.id, data_object.output[output_field]['file'])
        with io.BytesIO() as f:
            f.write(response.content)
            f.seek(0)
            # expressions to data frame
            df = pd.read_csv(f, sep='\t', compression='gzip')
            df = df.set_index('Gene').T.reset_index(drop=True)
            data_frames.append(df)

    state.set_status('Concatenating samples ...')
    df = pd.concat(data_frames, axis=0)

    state.set_status('To data table ...')
    table = table_from_frame(df)
    set_progress()

    state.set_status('Adding metadata ...')
    metas = [StringVariable(label) for label in metadata.keys()]
    domain = Domain(table.domain.attributes, table.domain.class_vars, metas)
    table = table.transform(domain)

    for key, value in metadata.items():
        table[:, key] = value
    set_progress()

    state.set_status('Matching genes ...')
    tax_id = species_name_to_taxid(species)
    gm = GeneMatcher(tax_id)
    gm.match_table_attributes(table)
    table.attributes[TableAnnotation.tax_id] = tax_id
    table.attributes[TableAnnotation.gene_as_attr_name] = True
    table.attributes[TableAnnotation.gene_id_attribute] = 'Entrez ID'
    set_progress()

    return table


class OWGenialisExpressions(widget.OWWidget, ConcurrentWidgetMixin):
    name = 'Genialis Expressions'
    priority = 30
    want_main_area = True
    want_control_area = True
    icon = '../widgets/icons/OWGenialisExpressions.svg'

    pagination_availability = pyqtSignal(bool, bool)

    norm_component = settings.SettingProvider(NormalizationComponent)
    pagination_component = settings.SettingProvider(PaginationComponent)
    filter_component = settings.SettingProvider(CollapsibleFilterComponent)

    exp_type: int
    exp_type = settings.Setting(None, schema_only=True)

    auto_commit: bool
    auto_commit = settings.Setting(False, schema_only=True)

    class Outputs:
        table = Output('Expressions', Table)

    class Warning(widget.OWWidget.Warning):
        no_expressions = Msg('Expression data objects not found.')

    def __init__(self):
        super().__init__()
        ConcurrentWidgetMixin.__init__(self)
        self._res = connect(url=DEFAULT_URL)

        # Control area
        box = gui.widgetBox(self.controlArea, 'Sign in')
        self.user_info = gui.label(box, self, '')
        self.server_info = gui.label(box, self, '')

        box = gui.widgetBox(box, orientation=Qt.Horizontal)
        self.sign_in_btn = gui.button(box, self, 'Sign in', callback=self.sign_in, autoDefault=False)
        self.sign_out_btn = gui.button(box, self, 'Sign out', callback=self.sign_out, autoDefault=False)

        self.exp_type_box = gui.widgetBox(self.controlArea, 'Expression type')
        self.exp_type_options = gui.radioButtons(
            self.exp_type_box, self, 'exp_type', callback=self.on_exp_type_changed
        )
        self.set_exp_type_options()

        self.norm_component = NormalizationComponent(self, self.controlArea)
        self.norm_component.options_changed.connect(self.on_normalization_changed)

        gui.rubber(self.controlArea)
        self.commit_button = gui.auto_commit(self.controlArea, self, 'auto_commit', '&Commit', box=False)
        self.commit_button.button.setAutoDefault(False)

        # Main area
        self.table_view = QTableView()
        self.table_view.setAlternatingRowColors(True)
        self.table_view.viewport().setMouseTracking(True)
        self.table_view.setShowGrid(False)
        self.table_view.verticalHeader().hide()
        self.table_view.horizontalHeader().setSectionResizeMode(QHeaderView.ResizeToContents)
        self.table_view.horizontalHeader().setStretchLastSection(True)
        self.table_view.setSelectionBehavior(QAbstractItemView.SelectRows)
        self.table_view.setSelectionMode(QAbstractItemView.SingleSelection)
        # self.table_view.setStyleSheet('QTableView::item:selected{background-color: palette(highlight); color: palette(highlightedText);};')

        self.model = GenialisExpressionsModel(self)
        self.model.setHorizontalHeaderLabels(TableHeader.labels())
        self.table_view.setModel(self.model)
        self.table_view.selectionModel().selectionChanged.connect(self.on_selection_changed)

        self.filter_component = CollapsibleFilterComponent(self, self.mainArea)
        self.filter_component.options_changed.connect(self.on_filter_changed)
        self.mainArea.layout().addWidget(self.table_view)
        self.pagination_component = PaginationComponent(self, self.mainArea)
        self.pagination_component.options_changed.connect(self.update_collections_view)

        self.data_objects: Optional[List[Data]] = None
        self.data_table: Optional[Table] = None
        self.update_collections_view()
        self.update_user_status()

    def __invalidate(self):
        self.data_objects = None
        self.data_table = None
        self.Warning.no_expressions.clear()
        self.info.set_output_summary(StateInfo.NoOutput)

    def set_exp_type_options(self, options: List[str] = None) -> None:
        self.clear_exp_type_options()
        gui.appendRadioButton(self.exp_type_options, 'Read Counts', disabled=not bool(options))

        for option in options if options is not None else []:
            gui.appendRadioButton(self.exp_type_options, option)

        if len(self.exp_type_options.buttons) > 1:
            self.exp_type = 1

    def clear_exp_type_options(self) -> None:
        for btn in self.exp_type_options.buttons:
            btn.deleteLater()
        self.exp_type_options.buttons = []

    @property
    def res(self):
        return self._res

    @res.setter
    def res(self, value):
        if isinstance(value, ResolweAPI):
            self._res = value
            self.update_user_status()
            self.update_collections_view()
            self.__invalidate()
            self.Outputs.table.send(None)

    def update_user_status(self):
        user = self.res.get_currently_logged_user()

        if user:
            user_info = f"{user[0].get('first_name', '')} {user[0].get('last_name', '')}".strip()
            user_info = f"User: {user_info if user_info else user[0].get('username', '')}"
            self.sign_out_btn.setEnabled(True)
        else:
            user_info = 'User: Anonymous'
            self.sign_out_btn.setEnabled(False)

        self.user_info.setText(user_info)
        self.server_info.setText(f'Server: {self.res.url[8:]}')

    def sign_in(self):
        dialog = SignInForm(self)
        if dialog.exec_():
            self.res = dialog.resolwe_instance

    def sign_out(self):
        self.res = connect(url=DEFAULT_URL)

    def on_filter_changed(self):
        self.pagination_component.reset_pagination()
        self.update_collections_view()

    def get_query_parameters(self) -> Dict[str, str]:
        params = {
            'limit': ItemsPerPage.values()[self.pagination_component.items_per_page],
            'offset': self.pagination_component.offset,
            'ordering': SortBy.values()[self.filter_component.sort_by],
        }

        if self.filter_component.filter_by_full_text:
            params.update({'text': self.filter_component.filter_by_full_text})

        if self.filter_component.filter_by_name:
            params.update({'name__icontains': self.filter_component.filter_by_name})

        if self.filter_component.filter_by_contrib:
            params.update({'contributor_name': self.filter_component.filter_by_contrib})

        if self.filter_component.filter_by_owner:
            params.update({'owners_name': self.filter_component.filter_by_owner})

        last_modified = FilterByDateModified.values()[self.filter_component.filter_by_modified]
        if last_modified:
            params.update({'modified__gte': last_modified.isoformat()})

        return params

    def get_collections(self) -> Tuple[Dict[str, str], Dict[str, str]]:
        # Get response from the server
        collections = self.res.get_collections(**self.get_query_parameters())
        # Loop trough collections and store ids
        collection_ids = [collection['id'] for collection in collections.get('results', [])]
        # Get species by collection ids
        collection_to_species = self.res.get_species(collection_ids)

        return collections, collection_to_species

    def update_collections_view(self):
        collections, collection_to_species = self.get_collections()

        # Pass the results to data model
        self.model.set_data(collections.get('results', []), collection_to_species)
        self.table_view.setItemDelegateForColumn(TableHeader.id, gui.LinkStyledItemDelegate(self.table_view))
        self.table_view.setColumnHidden(TableHeader.slug, True)
        self.table_view.setColumnHidden(TableHeader.tags, True)

        # Check pagination parameters and emit pagination_availability signal
        next_page = True if collections.get('next') else False
        previous_page = True if collections.get('previous') else False
        self.pagination_availability.emit(next_page, previous_page)

    def normalize(self, table: Table) -> Optional[Table]:
        if not table:
            return

        if self.norm_component.quantile_norm:
            table = QuantileNormalization()(table)

        if self.norm_component.log_norm:
            table = LogarithmicScale()(table)

        if self.norm_component.z_score_norm:
            table = ZScore(axis=self.norm_component.z_score_axis)(table)

        if self.norm_component.quantile_transform:
            axis = self.norm_component.quantile_transform_axis
            quantiles = min(table.X.shape[int(not axis)], 100)
            distribution = QuantileTransformDist.values()[self.norm_component.quantile_transform_dist]
            table = QuantileTransform(axis=axis, n_quantiles=quantiles, output_distribution=distribution)(table)

        return table

    def commit(self):
        self.cancel()

        if self.data_objects and not self.data_table:
            exp_type: str = 'rc' if self.exp_type == 0 else self.exp_type_options.group.checkedButton().text()
            collection_species: str = self.get_selected_row_data(TableHeader.species)

            self.start(runner, self.res, self.data_objects, exp_type, collection_species)

        else:
            self.Outputs.table.send(self.normalize(self.data_table))

    def on_exp_type_changed(self):
        self.data_table = None

        if self.data_objects:
            self.commit()

    def on_normalization_changed(self):
        if self.data_objects:
            self.commit()

    def on_selection_changed(self):
        self.__invalidate()

        collection_id: str = self.get_selected_row_data(TableHeader.id)
        if not collection_id:
            return

        self.data_objects = self.res.get_expression_data_objects(collection_id)
        self.set_exp_type_options(list({data.output['exp_type'] for data in self.data_objects}))

        if not self.data_objects:
            self.Warning.no_expressions()
            return

        self.commit()

    def get_selected_row_data(self, column: int) -> Optional[str]:
        selection_model = self.table_view.selectionModel()
        rows = selection_model.selectedRows(column=column)
        if not rows:
            return

        return rows[0].data()

    def on_done(self, table: Table):
        if table:
            samples, genes = table.X.shape
            self.info.set_output_summary(f'Samples: {samples} Genes: {genes}')
            self.data_table = table
            self.Outputs.table.send(self.normalize(table))

    def on_partial_result(self, result: Any) -> None:
        pass

    def onDeleteWidget(self):
        self.shutdown()
        super().onDeleteWidget()


if __name__ == "__main__":
    from orangewidget.utils.widgetpreview import WidgetPreview

    WidgetPreview(OWGenialisExpressions).run()<|MERGE_RESOLUTION|>--- conflicted
+++ resolved
@@ -1,10 +1,6 @@
 import io
 from enum import IntEnum
-<<<<<<< HEAD
 from typing import Any, Dict, List, Tuple, Optional
-=======
-from typing import Any, Dict, List, Optional
->>>>>>> a1b575af
 from datetime import datetime
 from collections import defaultdict
 
