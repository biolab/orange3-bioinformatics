""" NCBI GeneInformation module """
import pickle

from collections import defaultdict
from functools import lru_cache
from typing import List, Union

from Orange.data import StringVariable, DiscreteVariable, Domain, Table


from orangecontrib.bioinformatics.ncbi.gene.config import *
from orangecontrib.bioinformatics.ncbi.gene.utils import GeneInfoDB, parse_sources, parse_synonyms
from orangecontrib.bioinformatics.utils import serverfiles, ensure_type
from orangecontrib.bioinformatics.widgets.utils.data import TAX_ID, GENE_ID_COLUMN, GENE_AS_ATTRIBUTE_NAME

_no_hits, _single_hit, _multiple_hits = 0, 1, 2
_source, _symbol, _synonym, _locus, _gene_id, _nom_symbol = \
    'External reference', 'Symbol', 'Synonym', 'Locus tag', 'NCBI ID', 'Nomenclature symbol'


class NoGeneNamesException(Exception):
    """ Can not extract gene names from the table. Table can't have both row and column gene variables """


class Gene:
    """ Basic representation of a gene. Class holds NCBI and GeneMatcher data created upon class initialization.

    GeneMatcher tags are used only for matching purposes.
    """

    # We deny __dict__ creation by defining __slots__ for memory optimization.
    # We expect a lot of instances of this class to be created.
    __slots__ = GENE_INFO_TAGS + GENE_MATCHER_TAGS  # Note: slots are ordered.

    def __init__(self, input_name=None):
        """
        :param input_name: Name of the gene (symbol, synonym, external reference)
        :type input_name: :class:`str`
        """
        self.input_name = input_name
        self.type_of_match = None
        self.ncbi_id = None
        self._possible_hits = []

    def __getattr__(self, attribute):
        if attribute not in self.__slots__:
            return ''

    @property
    def possible_hits(self):
        return self._possible_hits

    @possible_hits.setter
    def possible_hits(self, genes):
        for gene in genes:
            possible_match = Gene()
            possible_match.ncbi_id = gene
            self._possible_hits.append(possible_match)

    @lru_cache(10000)
    def load_ncbi_info(self):
        """ Populate :class:`Gene` with data from NCBI gene database
        """
        if not self.ncbi_id:
            return

        info = GeneInfoDB().select_gene_info(self.ncbi_id)
        for attr, value in zip(self.__slots__, info):
            if attr == 'db_refs':
                value = parse_sources(value)
            elif attr == 'synonyms':
                value = parse_synonyms(value)

            setattr(self, attr, value)

    def to_list(self):
        _, header_tags = GENE_MATCHER_HEADER

        def parse_attribute(tag):
            gene_attr = getattr(self, '{}'.format(tag))

            if isinstance(gene_attr, dict):
                # note: db_refs are stored as dicts
                gene_attr = ', '.join('{}: {}'.format(key, val)
                                      for (key, val) in gene_attr.items()) if gene_attr else ' '
            elif isinstance(gene_attr, list):
                # note: synonyms are stored as lists
                gene_attr = ', '.join(gene_attr) if gene_attr else ' '

            return gene_attr

        return [parse_attribute(tag) for tag in header_tags]

    def to_html(self):
        """ Return a basic HTML representation of :class:`Gene` class.

        :rtype: :class:`str`
        """
        self.load_ncbi_info()
        db_refs = getattr(self, 'db_refs')
        external_links = []
        if db_refs:
            external_links = ['<dd>- <b>{}</b>: {}<dd>'.format(ref, ref_id) for ref, ref_id in db_refs.items()]

        html_string = """<span>
                      <h3><b>Gene info summary</b></h3>
                      <dl>
                      <dt><b>Gene ID:</b></dt>
                      <dd>- {}</dd>
                      
                      <dt><b>Symbol:</b></dt>
                      <dd>- {}</dd>
   
                      <dt><b>Synonyms:</b></dt>
                      <dd>- {}</dd> 
                      
                      <dt><b>External references:</b></dt>
                      {}
                      
                      <dt><b>Description:</b></dt>
                      <dd>{}</dd>
                      
                      <dt><b>Type of gene:</b></dt>
                      <dd>{}</dd>
                      </dl>
                      </span>""".format(self.ncbi_id,
                                        getattr(self, 'symbol'),
                                        ', '.join([synonym for synonym in getattr(self, 'synonyms')]),
                                        '\n'.join([link for link in external_links]),
                                        getattr(self, 'description'),
                                        getattr(self, 'type_of_gene'))

        return html_string


class GeneInfo(dict):
    def __init__(self, organism):
        """ Load genes for given organism.

        Each instance of :class:`Gene` is mapped to corresponding Entrez ID

        :param organism: Taxonomy if (NCBI taxonomy database)
        :type organism:  class:`str` or :class:`int`
        """
        super().__init__()
        self.__init_gene_info(organism)

    def __init_gene_info(self, organism):
        for gene in GeneInfoDB().select_genes_by_organism(organism):
            gene_obj = Gene()

            for attr, value in zip(gene_obj.__slots__, gene):
                if attr == 'db_refs':
                    value = parse_sources(value)
                elif attr == 'synonyms':
                    value = parse_synonyms(value)

                setattr(gene_obj, attr, value)

            self[gene_obj.gene_id] = gene_obj

    def get_gene_by_id(self, gene_id):
        """ Return the :class:`Gene` object for given gene_id

        :param gene_id: Entrez ID (NCBI gene database)
        :type gene_id: str or int

        :rtype: :class:`Gene`
        """

        try:
            return self[int(gene_id)]
        except KeyError as e:
            # TODO: handle this properly?
            # raise e
            pass


class GeneMatcher:

    def __init__(self,  tax_id, **kwargs):
        """ Gene name matching interface

        :param tax_id: Taxonomy if (NCBI taxonomy database)
        :type tax_id: str

        """
        self._organism = ensure_type(tax_id, str)  # type: str
<<<<<<< HEAD
        self._genes = []                           # type: (List[Gene])
=======
        self._genes = []                           # type: (List[Union[str, Gene]])
>>>>>>> cd134785

        self._case_insensitive = kwargs.get("case_insensitive", False)
        self._matcher = self.load_matcher_file(DOMAIN, MATCHER_FILENAME.format(tax_id))

    @property
    def organism(self):
        return self._organism

    @organism.setter
    def organism(self, tax_id):
        self._organism = ensure_type(tax_id, str)
        self._matcher = self.load_matcher_file(DOMAIN, MATCHER_FILENAME.format(tax_id))

    @property
    def genes(self):
        return self._genes

    @genes.setter
    def genes(self, gene_data):  # type: (List[str]) -> None
        self._genes = [Gene(input_name=gene) for gene in gene_data]

    def get_known_genes(self):
        """ Return genes with known Entrez Id from NCBI gene database

        Unknown genes are not included.

        :rtype: :class:`list` of :class:`Gene` instances
        """
        return [gene for gene in self.genes if gene.ncbi_id]

    def map_input_to_ncbi(self):
        """ Return a map where key is a given input (gene name) and value is gene id (Entrez Id)

        Unknown genes are not included.

        :rtype: :class:`dict`
        """
        return {gene.input_name: gene.ncbi_id for gene in self.genes if gene.ncbi_id}

    def match_table_attributes(self, data_table):
        """ Helper function for gene name matching in data table.

        Match table attributes and if a unique match is found create a new column attribute for Entrez Id.
        Attribute name is defined here: `orangecontrib.bioinformatics.ncbi.gene.config.NCBI_ID`


        :param data_table: data table
        :type data_table: :class:`Orange.data.Table`

        """
        input_gene_names = [var.name for var in data_table.domain.attributes]

        if input_gene_names:
            self.genes = input_gene_names
            self.run_matcher()

            for gene in self.genes:
                if gene.ncbi_id:
                    data_table.domain[gene.input_name].attributes[NCBI_ID] = gene.ncbi_id

    @staticmethod
    def gene_match_status(gene):
        # type: (Gene) -> str

        if gene.ncbi_id:
            return 'Matched'
        elif gene.possible_hits:
            return 'Match Conflict'
        else:
            return 'Unmatched'

    def to_data_table(self, selected_genes=None):
        tax_id = set()
        data_x = []
        metas = [
            StringVariable('Input gene ID'),
            DiscreteVariable('Match result', values=['Matched', 'Match Conflict', 'Unmatched']),
            StringVariable(NCBI_ID),
            StringVariable('Symbol'),
            StringVariable('Synonyms'),
            StringVariable('Description'),
            StringVariable('Other IDs'),
            StringVariable('Type of gene'),
            StringVariable('Chromosome'),
            StringVariable('Map location'),
            StringVariable('Locus tag'),
            StringVariable('Symbol from nomenclature authority'),
            StringVariable('Full name from nomenclature authority'),
            StringVariable('Nomenclature status'),
            StringVariable('Other designations'),
            StringVariable('Taxonomy ID'),
        ]
        domain = Domain([], metas=metas)

        genes = self.genes
        if selected_genes is not None:
            genes = [gene for gene in self.genes if str(gene.ncbi_id) in selected_genes]

        for gene in genes:
            gene.load_ncbi_info()
            tax_id.add(gene.tax_id)
            match_status = self.gene_match_status(gene)

            db_refs = ', '.join('{}: {}'.format(key, val)
                                for (key, val) in gene.db_refs.items()) if gene.db_refs else ''
            synonyms = ', '.join(gene.synonyms) if gene.synonyms else ''

            line = [
                gene.input_name, match_status, gene.ncbi_id, gene.symbol, synonyms, gene.description, db_refs,
                gene.type_of_gene, gene.chromosome, gene.map_location, gene.locus_tag,
                gene.symbol_from_nomenclature_authority, gene.full_name_from_nomenclature_authority,
                gene.nomenclature_status, gene.other_designations, gene.tax_id
            ]

            data_x.append(line)

        tax_id = filter(None.__ne__, tax_id)

        table = Table(domain, data_x)
        table.name = 'Gene Matcher Results'
        table.attributes[TAX_ID] = next(tax_id)
        table.attributes[GENE_AS_ATTRIBUTE_NAME] = False
        table.attributes[GENE_ID_COLUMN] = NCBI_ID
        return table

    def run_matcher(self, progress_callback=None):
        """ This will try to match genes, with ncbi ids, based on provided input of genes.

        :param progress_callback: Used for progress bar in widgets. It emits the signal back to main thread

        """

        if progress_callback:
            self._match(callback=progress_callback.emit)
        else:
            self._match()

    def _match(self, **kwargs):
        # TODO: refactor this madness ...
        callback = kwargs.get("callback", None)

        def match_input(mapper, input_name):
            return mapper[input_name]

        for gene in self.genes:
            if callback:
                callback()

            try:
                ncbi_match = match_input(self._matcher[MAP_GENE_ID], int(gene.input_name))
                if ncbi_match:
                    gene.ncbi_id = ncbi_match[0][MAP_GENE_ID]
                    gene.type_of_match = _gene_id
                    gene.load_ncbi_info()
                    continue
            except ValueError:
                # NCBI ids are stored as Integers. If ValueError is raised, probably not NCBI ID.
                # We expect unique match here.
                pass

            input_name = gene.input_name
            if self._case_insensitive:
                input_name = gene.input_name.lower()

            source_match = match_input(self._matcher[MAP_SOURCES], gene.input_name)
            # ids from different sources are unique. We do not expect to get multiple hits here.
            # There is exceptions with organism 3702. It has same source id from Araport or TAIR databases.
            if source_match:
                gene.ncbi_id = source_match[0][MAP_GENE_ID]
                gene.type_of_match = _source
                gene.load_ncbi_info()
                continue

            symbol_match = match_input(self._matcher[MAP_SYMBOL], input_name)
            if len(symbol_match) == _single_hit:
                gene.ncbi_id = symbol_match[0][MAP_GENE_ID]
                gene.type_of_match = _symbol
                gene.load_ncbi_info()
                continue
            elif len(symbol_match) >= _multiple_hits:
                gene.possible_hits = symbol_match
                continue

            locus_match = match_input(self._matcher[MAP_LOCUS], gene.input_name)
            if len(locus_match) == _single_hit:
                gene.ncbi_id = locus_match[0][MAP_GENE_ID]
                gene.type_of_match = _locus
                gene.load_ncbi_info()
                continue
            elif len(symbol_match) >= _multiple_hits:
                gene.possible_hits = locus_match
                continue

            synonym_match = match_input(self._matcher[MAP_SYNONYMS], input_name)
            if len(synonym_match) == _single_hit:
                gene.ncbi_id = synonym_match[0][MAP_GENE_ID]
                gene.type_of_match = _synonym
                gene.load_ncbi_info()
                continue
            elif len(synonym_match) >= _multiple_hits:
                gene.possible_hits = synonym_match
                continue

            nomenclature_match = match_input(self._matcher[MAP_NOMENCLATURE], input_name)
            if len(nomenclature_match) == _single_hit:
                gene.ncbi_id = nomenclature_match[0][MAP_GENE_ID]
                gene.type_of_match = _nom_symbol
                gene.load_ncbi_info()
                continue
            elif len(nomenclature_match) >= _multiple_hits:
                gene.possible_hits = nomenclature_match
                continue

    def load_matcher_file(self, domain, filename):
        # this starts download if files are not on local machine
        file_path = serverfiles.localpath_download(domain, filename)
        # download new version before using this file for gene name matching
        serverfiles.update(domain, filename)

        def case_insensitive_keys(matcher_dict):
            updated_dict = {MAP_SOURCES:  matcher_dict[MAP_SOURCES],
                            MAP_GENE_ID: matcher_dict[MAP_GENE_ID],
                            MAP_LOCUS:    matcher_dict[MAP_LOCUS],
                            MAP_SYNONYMS: defaultdict(list),
                            MAP_SYMBOL:  defaultdict(list),
                            MAP_NOMENCLATURE: defaultdict(list)}

            for key, value in matcher_dict[MAP_SYMBOL].items():
                # ensure string, we are using string methods (upper, lower)
                key = ensure_type(str(key), str)
                updated_dict[MAP_SYMBOL][key] = value
                updated_dict[MAP_SYMBOL][key.lower()] = value

            for key, value in matcher_dict[MAP_SYNONYMS].items():
                key = ensure_type(str(key), str)
                updated_dict[MAP_SYNONYMS][key] = value
                updated_dict[MAP_SYNONYMS][key.lower()] = value

            for key, value in matcher_dict[MAP_NOMENCLATURE].items():
                key = ensure_type(str(key), str)
                updated_dict[MAP_NOMENCLATURE][key] = value
                updated_dict[MAP_NOMENCLATURE][key.lower()] = value

            return updated_dict

        with open(file_path, 'rb') as pickle_file:
            if not self._case_insensitive:
                return pickle.load(pickle_file)
            else:
                return case_insensitive_keys(pickle.load(pickle_file))


if __name__ == "__main__":
    g = Gene()
    g.ncbi_id = 1
    g.load_ncbi_info()
    print(g.__slots__)
    print(g.ncbi_id, g.description, g.db_refs, g.synonyms)<|MERGE_RESOLUTION|>--- conflicted
+++ resolved
@@ -186,11 +186,7 @@
 
         """
         self._organism = ensure_type(tax_id, str)  # type: str
-<<<<<<< HEAD
-        self._genes = []                           # type: (List[Gene])
-=======
         self._genes = []                           # type: (List[Union[str, Gene]])
->>>>>>> cd134785
 
         self._case_insensitive = kwargs.get("case_insensitive", False)
         self._matcher = self.load_matcher_file(DOMAIN, MATCHER_FILENAME.format(tax_id))
